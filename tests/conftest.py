from __future__ import annotations

import copy
import logging
import math
import multiprocessing as mp
import random
import traceback
from collections import defaultdict
from dataclasses import dataclass
from pathlib import Path
from typing import Any
from unittest.mock import patch

import deepspeed.comm as dist
import pytest
import torch
import torch.distributed
from pytest_mock import MockerFixture
from transformers.training_args import TrainingArguments

from oobleck.csrc.planning.pipeline_template import (
    LayerExecutionResult,
    LayerExecutionResults,
    PipelineTemplate,
    StageExecutionResult,
    HeteroNodeSpec,
    NodeConfig,
)
from oobleck.execution.dataloader import LoaderType, OobleckDataLoader
from oobleck.execution.dataset import OobleckDataset
from oobleck.execution.pipeline import OobleckPipeline
from oobleck.module.model import OobleckModel

TRAIN_BATCH_SIZE = 1
EVAL_BATCH_SIZE = 2
GRADIENT_ACCUMULATION_STEP = 4

logging.basicConfig(level=logging.INFO)


@dataclass
class Model:
    model_name: str
    dataset_path: str
    dataset_name: str | None = None


datasets: dict[str, tuple[str, (str | None)]] = {
    "gpt2": ("wikitext", "wikitext-2-raw-v1"),
    "microsoft/resnet-50": ("Maysee/tiny-imagenet", None),
}

models_to_test: dict[str, Model] = {
    "gpt2": Model("gpt2", "wikitext", "wikitext-2-raw-v1"),
    # "microsoft/resnet-50": Model("microsoft/resnet-50", "Maysee/tiny-imagenet"),
}

# Add model arguments here, if it is needed.
model_args: dict[str, dict[str, int] | None] = {
    "gpt2": {
        "num_hidden_layers": 32,
        "n_positions": 1024,
        "n_embd": 1024,
        "n_head": 16,
    },
    "microsoft/resnet-50": None,
}


@pytest.fixture(scope="session", params=list(models_to_test.keys()))
def model_name_fixture(request: pytest.FixtureRequest) -> str:
    return request.param


class OobleckStaticClassFactory:
    """
    Oobleck Class Factory that create classes for testing.
    "Static" here means that it is not relevant to Oobleck dynamic reconfiguration
    and fixed once a class object is created.
    """

    def __init__(self, model_name: str, test_directory: Path):
        self._model_data: Model = models_to_test[model_name]
        self._training_args = TrainingArguments(
            output_dir=test_directory,
            per_device_train_batch_size=TRAIN_BATCH_SIZE,
            per_device_eval_batch_size=EVAL_BATCH_SIZE,
            gradient_accumulation_steps=GRADIENT_ACCUMULATION_STEP,
        )

        self._dataset: OobleckDataset | None = None
        self._model: OobleckModel | None = None
        self._dataloader: OobleckDataLoader | None = None
        self._profile: LayerExecutionResults | None = None
        self._pipeline_templates: dict[int, PipelineTemplate] = {}

    def get_dataset(self) -> OobleckDataset:
        if not self._dataset:
            self._dataset = OobleckDataset(
                self._model_data.model_name,
                self._model_data.dataset_path,
                self._model_data.dataset_name,
            )
        return self._dataset

    def get_model(self) -> OobleckModel:
        self.get_dataset()

        if not self._model:
            self._model = OobleckModel(
                self._model_data.model_name,
                self._dataset.sample,
                self._training_args,
                "test",
                model_args.get(self._model_data.model_name, None),
            )

        return self._model
    
    # Takes in a list of LayerExecutionResults and a HeteroNodeSpec and returns a tuple of the number of nodes, number of gpus per node, and a list of scaling factors
    def dummy_node_folding(self, profiles: list[LayerExecutionResults], node_spec: HeteroNodeSpec) -> tuple[int, int, list[float]]:
        forward_cost_sums = [
            sum([layer._forward for layer in profile.get()]) for profile in profiles
        ]
        max_forward_cost = max(forward_cost_sums)
        scaling_factors = [max_forward_cost / forward_cost for forward_cost in forward_cost_sums]
        num_nodes = 0.0
        for i in range(len(node_spec._node_specs)):
            num_nodes += node_spec._node_specs[i]._num_nodes * scaling_factors[i]
        
        return (int(num_nodes), node_spec._node_specs[0]._num_gpus, scaling_factors)

    def get_dummy_profile(self) -> LayerExecutionResults:
        self.get_model()

        if not self._profile:
            num_layers = len(self._model.layers)

            results: list[LayerExecutionResult] = []
            for index in range(num_layers):
                results.append(
                    LayerExecutionResult(
                        layer_index=index,
                        forward=abs(random.random()) + 1.0,
                        backward=abs(random.random() * 3) + 1.0,
                        allreduce_in_node={i + 1: random.random() for i in range(8)},
                        allreduce_across_nodes={
                            i + 1: random.random() * 4 for i in range(64)
                        },
                        mem_required=(1024, 1024),
                    )
                )

            self._profile = LayerExecutionResults(results)

        return self._profile
    
    def get_dummy_hetero_profile(self) -> list[LayerExecutionResults]:
        self.get_model()

        results: list[LayerExecutionResults] = []
        for i in range(3):
            num_layers = len(self._model.layers)

            layer_results: list[LayerExecutionResult] = []
            for index in range(num_layers):
                layer_results.append(
                    LayerExecutionResult(
                        layer_index=index,
                        forward=abs(random.random())+1.0,
                        backward=abs(random.random() * 3)+1.0,
                        allreduce_in_node={i + 1: random.random() for i in range(8)},
                        allreduce_across_nodes={
                            i + 1: random.random() * 4 for i in range(64)
                        },
                        mem_required=(1024, 1024),
                    )
                )

            results.append(LayerExecutionResults(layer_results))

        return results
    
    def get_dummy_hetero_node_spec(self, is_random: bool=False, seed: int=0, num_nodes: int=5, num_types: int=3) -> HeteroNodeSpec:
        hetero_spec = None

        # can add more specs in the pool
        # navie reference (not considering mem, bandwidth):
        # https://lambdalabs.com/gpu-benchmarks
        spec_pool : dict[str, float] = {
            "gtx_1080ti": 0.6, # approx.
            "v_100_16gb": 1.0,
            "rtx_3090_24gb": 1.8,
            "rtx_4090_24gb": 2.94,
            "a_100_80gb_pcie": 4.41,
            "h_100_80gb_pcie": 5.45,
        }
        assert num_nodes > 0, "Must have at least 1 node"
        assert num_types <= len(list(spec_pool.keys())), "Cannot choose more types than we have"

        if is_random:
            random.seed(seed)
            # Randomly select device types from the spec pool
            chosed_type = random.sample(list(spec_pool.keys()), num_types)
            computer_power = [spec_pool[i] for i in chosed_type]

            num_hetero_nodes = [0]
            for _ in range(len(chosed_type)-1):
                num_hetero_nodes.append(random.randint(1, (num_nodes-1) - sum(num_hetero_nodes)))
            num_hetero_nodes.append(num_nodes - sum(num_hetero_nodes))
            num_hetero_nodes = num_hetero_nodes[1:]
            random.shuffle(num_hetero_nodes)

            assert sum(num_hetero_nodes) == num_nodes
            
            num_device_per_node = []
            # Randomly select the number of devices per node from [1, 2, 4, 8]
            for _ in range(len(num_hetero_nodes)):
                num_device_per_node.append(random.choice([1, 2, 4, 8]))
        else:
            chosed_type = ["gtx_1080ti", "v_100_16gb", "rtx_4090_24gb"]
            num_hetero_nodes = [1, 2, 2]
            num_device_per_node = [2, 2, 2]
            computer_power = [spec_pool[i] for i in chosed_type]

        assert len(num_device_per_node) == len(num_hetero_nodes) == len(chosed_type) == len(computer_power)
        hetero_spec = HeteroNodeSpec(
            [
<<<<<<< HEAD
                NodeConfig("A100", 1, 4, 1.0),
                NodeConfig("H100", 1, 4, 2.0),
                NodeConfig("B100", 1, 4, 4.0)
            ]
        )
        
    def get_dummy_profile_by_scaling(self, node_spec: HeteroNodeSpec) -> list[LayerExecutionResults]:
        #Assume node_spec[0] is the weakest one
        result = []
        weakest_layer_results = self.get_dummy_profile().get()
        for i in range(0, len(weakest_layer_results)):
            weakest_layer_results[i] = LayerExecutionResult(
                layer_index=weakest_layer_results[i]._index,
                forward=weakest_layer_results[i]._forward,
                backward=weakest_layer_results[i]._backward,
                allreduce_in_node=weakest_layer_results[i]._allreduce_in_node,
                allreduce_across_nodes=weakest_layer_results[i]._allreduce_across_nodes,
                mem_required=weakest_layer_results[i]._mem_required
            )
        result.append(LayerExecutionResults(weakest_layer_results))
        
        # Iterate over other node types, append scaled layer results to result by computing power
        for i in range(1, len(node_spec._node_specs)):
            layer_results = [layer for layer in weakest_layer_results]
            for j in range(len(layer_results)):
                layer_results[j] = LayerExecutionResult(
                    layer_index=layer_results[j]._index,
                    forward=layer_results[j]._forward * 1.0/node_spec._node_specs[i]._compute_power,
                    backward=layer_results[j]._backward * 1.0/node_spec._node_specs[i]._compute_power,
                    allreduce_in_node=layer_results[j]._allreduce_in_node,
                    allreduce_across_nodes=layer_results[j]._allreduce_across_nodes,
                    mem_required=layer_results[j]._mem_required
                )
            result.append(LayerExecutionResults(layer_results))
        return result
        
=======
                NodeConfig(*i) for i in zip(chosed_type, num_hetero_nodes, num_device_per_node, computer_power)
            ]
        )
        return hetero_spec
>>>>>>> b8f6b5fe

    def get_dummy_pipeline_template(
        self,
        num_stages: int,
        num_gpus_per_node: int,
        num_nodes: int = 1,
    ) -> PipelineTemplate:
        self.get_dummy_profile()

        def slice_layers(lst: list[Any], num_chunks: int) -> list[tuple[int, int]]:
            if num_chunks > len(lst):
                raise ValueError(
                    f"Cannot slice {len(list)} layers into {num_chunks} chunks."
                )

            length_chunk = math.ceil(len(lst) / num_chunks)
            slicing_points: list[tuple[int, int]] = []
            for i in range(0, len(lst), length_chunk):
                end = i + length_chunk if i + length_chunk < len(lst) else len(lst)
                slicing_points.append((i, end))
            return slicing_points

        def split_gpus(num_nodes: int, num_gpus: int, num_stages: int) -> list[int]:
            # num_gpus_per_stage -> num_stages with the num_gpus_per_stage
            num_gpus_per_stage: dict[int, int] = defaultdict(int)
            num_gpus_per_stage[1] = num_nodes * num_gpus

            while sum(num_gpus_per_stage.values()) > num_stages:
                min_num_gpus_per_stage = min(
                    [n for n in num_gpus_per_stage.keys() if num_gpus_per_stage[n] >= 2]
                )
                num_gpus_per_stage[min_num_gpus_per_stage] -= 2
                num_gpus_per_stage[min_num_gpus_per_stage * 2] += 1

            assert (
                sum([k * v for k, v in num_gpus_per_stage.items()])
                == num_nodes * num_gpus
            )

            subnumbers: list[int] = []
            for num_gpus in sorted(num_gpus_per_stage.keys()):
                subnumbers.extend([num_gpus] * num_gpus_per_stage[num_gpus])

            return subnumbers

        assert num_stages >= num_nodes, "num_stages must be greater than num_nodes."
        assert (
            num_stages <= num_nodes * num_gpus_per_node
        ), "num_stages must be less than or equal to num_nodes * num_gpus_per_node."

        key = (num_stages, num_nodes, num_gpus_per_node)
        if key not in self._pipeline_templates:
            layer_indices = slice_layers(self._profile.get(), num_stages)
            num_gpus_per_stage = split_gpus(num_nodes, num_gpus_per_node, num_stages)

            assert len(layer_indices) == len(num_gpus_per_stage)

            stages = [
                StageExecutionResult(self._profile, indices, num_gpus)
                for indices, num_gpus in zip(layer_indices, num_gpus_per_stage)
            ]

            self._pipeline_templates[key] = PipelineTemplate(
                stages,
                0.1,
                self._profile.size,
                num_nodes,
                num_gpus_per_node,
            )

        return self._pipeline_templates[key]


class OobleckDynamicClassFactory:
    """
    Oobleck Class Factory that create classes for testing.
    "Dynamic" here means that the internal states are changed during training.
    Thus the class object should be created every time a new state is needed.
    """

    def __init__(
        self, static_factory: OobleckStaticClassFactory, my_rank: int, ranks: list[int]
    ):
        assert dist.is_initialized()
        assert torch.distributed.is_initialized()

        self._static_factory = static_factory
        self._my_rank = my_rank
        self._ranks = ranks

    def get_dataloader(
        self,
        pipeline_index: int,
        num_microbatches: list[int],
        num_iterations: int = 0,
    ) -> OobleckDataLoader:
        dataset = self._static_factory.get_dataset()
        training_args = self._static_factory._training_args

        return OobleckDataLoader(
            args=training_args,
            datasets=dataset,
            dataloader_type=LoaderType.Training,
            pipeline_index=pipeline_index,
            num_microbatches=num_microbatches,
            num_iterations_done=num_iterations,
            epoch=0,
            shuffle=False,
        )

    def get_dummy_pipeline(
        self,
        num_stages: int,
        num_nodes: int = 1,
        num_gpus_per_node: int = 1,
    ) -> OobleckPipeline:
        model = copy.deepcopy(self._static_factory.get_model())
        # TODO: make this more flexible
        template = self._static_factory.get_dummy_pipeline_template(
            num_stages=num_stages,
            num_nodes=num_nodes,
            num_gpus_per_node=num_gpus_per_node,
        )
        training_args = self._static_factory._training_args
        dataloader = self.get_dataloader(0, [training_args.gradient_accumulation_steps])

        pipeline = OobleckPipeline(
            pipeline_id=0,
            pipeline_template=template,
            ranks=self._ranks,
            dataloader=dataloader,
            step=0,
            training_args=training_args,
        )

        pipeline.initialize_distributed_fsdp()
        pipeline.initialize_distributed_pipeline()
        pipeline.initialize_execution(model)

        return pipeline


@pytest.fixture(scope="session")
def factory(
    model_name_fixture: str,
    tmp_path_factory: pytest.TempPathFactory,
) -> OobleckStaticClassFactory:
    directory = tmp_path_factory.mktemp(
        f"single_process_{model_name_fixture.replace('/', '-')}"
    )
    return OobleckStaticClassFactory(model_name_fixture, directory)


class OobleckSingleProcessTestCase:
    """
    A base class for Oobleck test cases that run in a single process.
    Test cases for functionalities of static classes will inherit this class.
    """

    factory: OobleckStaticClassFactory

    @pytest.fixture(scope="function", autouse=False)
    def distributed(self, mocker: MockerFixture, monkeypatch: pytest.MonkeyPatch):
        assert not dist.is_initialized() and not torch.distributed.is_initialized()

        # envs required by deepspeed.comm
        monkeypatch.setenv("RANK", "0")
        monkeypatch.setenv("WORLD_SIZE", "1")

        # Initialize a single process torch.distributed group.
        store = torch.distributed.HashStore()
        torch.distributed.init_process_group(
            backend="nccl", store=store, rank=0, world_size=1
        )
        dist.init_distributed(dist_backend="nccl", dist_init_required=False)
        assert torch.distributed.is_initialized()
        assert dist.is_initialized()

        yield

        dist.destroy_process_group()
        dist.cdb = None
        assert not torch.distributed.is_initialized()
        assert not dist.is_initialized()

    @classmethod
    @pytest.fixture(scope="class", autouse=True)
    def setup_class(
        cls,
        model_name_fixture: str,
        tmp_path_factory: pytest.TempPathFactory,
        class_mocker: MockerFixture,
        request: pytest.FixtureRequest,
    ):
        with pytest.MonkeyPatch().context() as monkeypatch:
            monkeypatch.setenv("CUDA_VISIBLE_DEVICES", "0")
            class_mocker.patch("torch.cuda.device_count", return_value=1)
            directory = tmp_path_factory.getbasetemp()
            request.cls.factory = OobleckStaticClassFactory(
                model_name_fixture, directory
            )
            yield


@pytest.mark.skipif(torch.cuda.device_count() < 4, reason="requires 4 GPUs")
class OobleckMultiProcessTestCase:
    """
    A base class for Oobleck test cases that run in multiple processes in parallel.
    Test cases for functionalities of dynamic classes will inherit this class.
    """

    @staticmethod
    def _worker_init(
        queue: mp.Queue,
        rank: int,
        world_size: int,
        model_name: str,
        directory: Path,
        test: callable,
        *args,
    ):
        # Very careful initialization dependency due to too many third-party libraries.
        # As we use torch.distributed.FileStore for distributed initialization, it doesn't require
        # os envs (MASTER_ADDR, MASTER_PORT), while deepspeed and HuggingFace by default use them.
        # Thus, initialize StaticClassFactory (which relies on HF) first without the envs.
        # Then, initialize distributed and deepspeed.
        # After that, create dynamic class factory since it requires distributed configuration.
        try:
            monkeypatch = pytest.MonkeyPatch()
            monkeypatch.setenv("CUDA_VISIBLE_DEVICES", str(rank))
            monkeypatch.delenv("RANK", raising=False)
            monkeypatch.delenv("WORLD_SIZE", raising=False)
            monkeypatch.delenv("MASTER_ADDR", raising=False)
            monkeypatch.delenv("MASTER_PORT", raising=False)

            patcher = patch("torch.cuda.device_count", return_value=1)
            patcher.start()

            factory = OobleckStaticClassFactory(model_name, directory)

            monkeypatch.setenv("RANK", str(rank))
            monkeypatch.setenv("WORLD_SIZE", str(world_size))
            torch.cuda.set_device(0)

            store = torch.distributed.FileStore(
                str(directory.joinpath("store")), world_size
            )
            torch.distributed.init_process_group(
                backend="nccl", store=store, rank=rank, world_size=world_size
            )
            dist.init_distributed(dist_backend="nccl", dist_init_required=False)

            dynamic_factory = OobleckDynamicClassFactory(
                factory, rank, list(range(world_size))
            )

            result = test(factory, dynamic_factory, *args)

            queue.put(
                {
                    "success": (result if result is not None else ""),
                    "rank": rank,
                }
            )
        except Exception as e:
            queue.put({"error": str(e) + "\n" + traceback.format_exc()})

    @classmethod
    @pytest.fixture(scope="class", autouse=True)
    def setup_class(
        cls,
        model_name_fixture: str,
        tmp_path_factory: pytest.TempPathFactory,
        request: pytest.FixtureRequest,
    ):
        request.cls.model_name = model_name_fixture
        request.cls.tmp_path_factory = tmp_path_factory

    model_name: str
    tmp_path_directory: pytest.TempPathFactory

    def run_in_parallel(
        self, num_processes: int, func: callable, *args
    ) -> list[str | None]:
        ctx = mp.get_context("spawn")
        queue = ctx.Queue()

        tmp_directory = self.tmp_path_factory.mktemp(func.__qualname__, numbered=True)
        logging.info(f"Using directory {tmp_directory}")

        processes: list[mp.Process] = []
        for rank in range(num_processes):
            p = ctx.Process(
                target=self._worker_init,
                args=(
                    queue,
                    rank,
                    num_processes,
                    self.model_name,
                    tmp_directory,
                    func,
                    *args,
                ),
                daemon=True,
            )
            p.start()
            processes.append(p)

        results: list[Any] = [None] * len(processes)

        try:
            for _ in range(len(processes)):
                result = queue.get(timeout=120)
                # result = queue.get()

                if "error" in result:
                    # If any process get an error,
                    # immediately abort the test.
                    raise RuntimeError(result["error"])
                else:
                    results[result["rank"]] = result["success"]

            # Here, all processes are successfully finished.
            for process in processes:
                process.join()
        except Exception as e:
            for process in processes:
                process.terminate()
                process.join()
            raise e

        return results<|MERGE_RESOLUTION|>--- conflicted
+++ resolved
@@ -227,14 +227,12 @@
         assert len(num_device_per_node) == len(num_hetero_nodes) == len(chosed_type) == len(computer_power)
         hetero_spec = HeteroNodeSpec(
             [
-<<<<<<< HEAD
-                NodeConfig("A100", 1, 4, 1.0),
-                NodeConfig("H100", 1, 4, 2.0),
-                NodeConfig("B100", 1, 4, 4.0)
+                NodeConfig(*i) for i in zip(chosed_type, num_hetero_nodes, num_device_per_node, computer_power)
             ]
         )
-        
-    def get_dummy_profile_by_scaling(self, node_spec: HeteroNodeSpec) -> list[LayerExecutionResults]:
+        return hetero_spec
+      
+     def get_dummy_profile_by_scaling(self, node_spec: HeteroNodeSpec) -> list[LayerExecutionResults]:
         #Assume node_spec[0] is the weakest one
         result = []
         weakest_layer_results = self.get_dummy_profile().get()
@@ -263,13 +261,6 @@
                 )
             result.append(LayerExecutionResults(layer_results))
         return result
-        
-=======
-                NodeConfig(*i) for i in zip(chosed_type, num_hetero_nodes, num_device_per_node, computer_power)
-            ]
-        )
-        return hetero_spec
->>>>>>> b8f6b5fe
 
     def get_dummy_pipeline_template(
         self,
