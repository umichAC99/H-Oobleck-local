--- conflicted
+++ resolved
@@ -99,11 +99,7 @@
         dataloader: OobleckDataLoader,
         training_args: TrainingArguments,
         step: int = 0,
-<<<<<<< HEAD
     ) -> OobleckPipeline:
-=======
-    ) -> list[OobleckPipeline]:
->>>>>>> b93fbdb3
         my_pipeline: Optional[OobleckPipeline] = None
         pipeline_index: int = 0
         num_gpus_used = 0
