--- conflicted
+++ resolved
@@ -46,15 +46,11 @@
   py::class_<PipelineTemplate>(m, "PipelineTemplate")
       .def(py::init<const std::vector<std::shared_ptr<StageExecutionResult>>&,
                     const double, const int, const int, const int>())
-<<<<<<< HEAD
       .def("get_pipeline_ranks", &PipelineTemplate::get_pipeline_ranks,
            py::arg("start_rank"), py::arg("fsdp_index"))
       .def("get_layer_ranks", &PipelineTemplate::get_layer_ranks,
            py::arg("start_rank"), py::arg("layer_index"))
-      .def_property_readonly("_stages", &PipelineTemplate::get_stages)
-=======
       .def("get_stages", &PipelineTemplate::get_stages)
->>>>>>> b93fbdb3
       .def_property_readonly("_iteration_time",
                              &PipelineTemplate::get_iteration_time)
       .def_property_readonly("_num_nodes", &PipelineTemplate::get_num_nodes)
